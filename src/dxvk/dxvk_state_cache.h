--- conflicted
+++ resolved
@@ -161,12 +161,8 @@
 
     void createWriter();
 
-<<<<<<< HEAD
-    std::wstring getCacheFileName() const;
+    std::path_string getCacheFileName() const;
     std::wstring getBaseCacheFileName() const;
-=======
-    str::path_string getCacheFileName() const;
->>>>>>> 7ebd3599
     
     std::string getCacheDir() const;
 
