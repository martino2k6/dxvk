--- conflicted
+++ resolved
@@ -562,17 +562,6 @@
     if (imageFormatInfo(pImageInfo->format)->flags.test(DxvkFormatFlag::MultiPlane))
       return D3D11_COMMON_TEXTURE_MAP_MODE_BUFFER;
 
-<<<<<<< HEAD
-    // Images that can be read by the host should be mapped directly in
-    // order to avoid expensive synchronization with the GPU. This does
-    // however require linear tiling, which may not be supported for all
-    // combinations of image parameters.
-    // HACK: Never use direct mapping; it doesn't work right with MoltenVK
-    // because we don't unmap memory.
-    //return this->CheckImageSupport(pImageInfo, VK_IMAGE_TILING_LINEAR)
-    //  ? D3D11_COMMON_TEXTURE_MAP_MODE_DIRECT
-    //  : D3D11_COMMON_TEXTURE_MAP_MODE_BUFFER;
-=======
     // If we can't use linear tiling for this image, we have to use a buffer
     if (!this->CheckImageSupport(pImageInfo, VK_IMAGE_TILING_LINEAR))
       return D3D11_COMMON_TEXTURE_MAP_MODE_BUFFER;
@@ -595,7 +584,6 @@
     // Dynamic images that can be sampled by a shader should generally go
     // through a buffer to allow optimal tiling and to avoid running into
     // bugs where games ignore the pitch when mapping the image.
->>>>>>> a81c653b
     return D3D11_COMMON_TEXTURE_MAP_MODE_BUFFER;
   }
   
